--- conflicted
+++ resolved
@@ -5,11 +5,8 @@
 from src.models.MogPrior import MogPrior
 from src.models.VAE import VAE
 from src.models.FcVAE import FcEncoder, FcDecoder
-<<<<<<< HEAD
 from src.models.TransformerVAE import TransformerEncoder, TransformerDecoder
-=======
 from src.models.ConvVAE import ConvEncoder, ConvDecoder
->>>>>>> f59e7a88
 import torch
 from torchvision.transforms import ToTensor, Compose
 
@@ -32,13 +29,8 @@
     DATASET_CLASSES = {"MazeDataset": MazeDataset}
     MODEL_CLASSES = {"VAE": VAE}
     PRIOR_CLASSES = {"StandardNormalPrior": StandardNormalPrior, "MogPrior": MogPrior}
-<<<<<<< HEAD
-    ENCODER_CLASSES = {"FcEncoder": FcEncoder, "TransformerEncoder": TransformerEncoder}
-    DECODER_CLASSES = {"FcDecoder": FcDecoder, "TransformerDecoder": TransformerDecoder}
-=======
-    ENCODER_CLASSES = {"FcEncoder": FcEncoder, "ConvEncoder": ConvEncoder}
-    DECODER_CLASSES = {"FcDecoder": FcDecoder, "ConvDecoder": ConvDecoder}
->>>>>>> f59e7a88
+    ENCODER_CLASSES = {"FcEncoder": FcEncoder, "TransformerEncoder": TransformerEncoder, "ConvEncoder": ConvEncoder}
+    DECODER_CLASSES = {"FcDecoder": FcDecoder, "TransformerDecoder": TransformerDecoder, "ConvDecoder": ConvDecoder}
     OPTIMIZER_DICT = {"Adam": torch.optim.Adam}
     DATASET_TRANSFORMS = {"ToTensor": torch.FloatTensor, "Flatten": torch.flatten, "Normalize": torch.nn.functional.normalize, "Compose": torch.nn.Sequential,
                           "Unsqueeze": partial(torch.unsqueeze, dim=0)}
